"""
Data Export Service for Sprint 5A - Data Collection Enhancements

Provides functionality to export collected market data in multiple formats:
- CSV format for spreadsheet analysis
- JSON format for programmatic processing
- Filtered exports by symbol and time range
"""

import csv
import json
import logging
from datetime import datetime
from io import StringIO, BytesIO
from pathlib import Path
from typing import Dict, List, Any, Optional, Union
from zipfile import ZipFile

from ..core.logger import get_logger

logger = get_logger(__name__)

class DataExportService:
    """
    Service for exporting collected market data in multiple formats

    Supports:
    - CSV export with proper headers and formatting
    - JSON export with structured metadata
    - Symbol-specific filtering
    - Time range filtering
    - Compressed archives for large datasets

    ✅ BUG-003 FIX: Changed from filesystem-based to QuestDB-based data loading
    """

    def __init__(self, db_provider=None):
        """
        Initialize DataExportService with QuestDB provider.

        Args:
            db_provider: QuestDBDataProvider instance for database access

        Raises:
            ValueError: If db_provider is None

        ✅ BUG-003 FIX: Now requires QuestDBDataProvider (was filesystem-based)
        """
        if db_provider is None:
            raise ValueError(
                "QuestDBDataProvider is required for DataExportService.\n"
                "Filesystem-based data access has been removed. All data now comes from QuestDB."
            )

        self.db_provider = db_provider
        self.max_export_size = 100000  # Maximum rows per export

    async def export_session_csv(self, session_id: str, symbol: str = None) -> bytes:
        """
        Export session data as CSV

        Args:
            session_id: Session identifier
            symbol: Optional symbol filter

        Returns:
            CSV data as bytes
        """
        try:
            # Load session data
            session_data = await self._load_session_export_data(session_id, symbol)
            if not session_data:
                raise ValueError(f"No data found for session {session_id}")

            # Convert to CSV
            csv_content = self._format_as_csv(session_data)

            logger.info(f"Exported {len(session_data['data_points'])} points as CSV for session {session_id}")
            return csv_content.encode('utf-8')

        except Exception as e:
            logger.error(f"Failed to export CSV for session {session_id}: {e}")
            raise

    async def export_session_json(self, session_id: str, symbol: str = None) -> Dict[str, Any]:
        """
        Export session data as JSON

        Args:
            session_id: Session identifier
            symbol: Optional symbol filter

        Returns:
            Structured JSON data
        """
        try:
            # Load session data
            session_data = await self._load_session_export_data(session_id, symbol)
            if not session_data:
                raise ValueError(f"No data found for session {session_id}")

            # Format as JSON
            json_data = self._format_as_json(session_data)

            logger.info(f"Exported {len(session_data['data_points'])} points as JSON for session {session_id}")
            return json_data

        except Exception as e:
            logger.error(f"Failed to export JSON for session {session_id}: {e}")
            raise

    async def export_session_zip(self, session_id: str, format: str = "csv") -> bytes:
        """
        Export complete session as compressed ZIP archive

        Args:
            session_id: Session identifier
            format: Export format ("csv" or "json")

        Returns:
            ZIP archive as bytes
        """
        try:
            buffer = BytesIO()

            with ZipFile(buffer, 'w') as zip_file:
                # Export each symbol separately
                session_meta = await self._load_session_metadata(session_id)
                if not session_meta:
                    raise ValueError(f"Session {session_id} not found")

                for symbol in session_meta['symbols']:
                    if format == "csv":
                        csv_data = await self.export_session_csv(session_id, symbol)
                        zip_file.writestr(f"{symbol}.csv", csv_data.decode('utf-8'))
                    elif format == "json":
                        json_data = await self.export_session_json(session_id, symbol)
                        zip_file.writestr(f"{symbol}.json", json.dumps(json_data, indent=2))

                # Include session metadata
                metadata = await self._load_session_metadata(session_id)
                if metadata:
                    zip_file.writestr("session_metadata.json", json.dumps(metadata, indent=2))

            logger.info(f"Created ZIP export for session {session_id} with {len(session_meta['symbols'])} symbols")
            return buffer.getvalue()

        except Exception as e:
            logger.error(f"Failed to create ZIP export for session {session_id}: {e}")
            raise

    async def validate_export_request(self, session_id: str, format: str, symbol: str = None) -> bool:
        """
        Validate export request parameters.

        ✅ BUG-003 FIX: Changed from filesystem to QuestDB validation
        ✅ BUG-003 FIX: Made async (required for DB queries)

        ✅ BUG-004 FIX: Converted to async and uses QuestDB instead of filesystem

        Args:
            session_id: Session identifier
            format: Export format
            symbol: Optional symbol filter

        Returns:
            True if request is valid
        """
<<<<<<< HEAD
        # Validate format
        if format not in ["csv", "json", "zip"]:
            logger.debug(f"Invalid export format: {format}")
            return False

        # ✅ FIX: Query QuestDB to check if session exists
        try:
            metadata = await self.db_provider.get_session_metadata(session_id)
            if not metadata:
                logger.debug(f"Session not found: {session_id}")
                return False

            # ✅ FIX: Validate symbol if specified
            if symbol:
                symbols = metadata.get('symbols', [])
                # Handle case where symbols might be stored as JSON string
                if isinstance(symbols, str):
                    try:
                        symbols = json.loads(symbols)
                    except json.JSONDecodeError:
                        logger.warning(f"Failed to parse symbols JSON for session {session_id}")
                        symbols = []

                if symbol not in symbols:
                    logger.debug(f"Symbol {symbol} not in session {session_id}")
=======
        try:
            # Validate format
            if format not in ["csv", "json", "zip"]:
                logger.warning(f"Invalid export format: {format}")
                return False

            # Validate session exists in QuestDB
            session_meta = await self._load_session_metadata(session_id)
            if not session_meta:
                logger.warning(f"Session not found: {session_id}")
                return False

            # Validate symbol if specified
            if symbol:
                symbols = session_meta.get('symbols', [])
                if symbol not in symbols:
                    logger.warning(f"Symbol {symbol} not in session {session_id} symbols: {symbols}")
>>>>>>> d88e3a19
                    return False

            return True

        except Exception as e:
<<<<<<< HEAD
            logger.error(f"Failed to validate export request for session {session_id}: {e}")
=======
            logger.error(f"Error validating export request for session {session_id}: {e}")
>>>>>>> d88e3a19
            return False

    async def get_export_estimate(self, session_id: str, symbol: str = None) -> Dict[str, Any]:
        """
        Estimate export size and processing time

        Args:
            session_id: Session identifier
            symbol: Optional symbol filter

        Returns:
            Export estimation data
        """
        try:
            session_data = await self._load_session_export_data(session_id, symbol)
            if not session_data:
                return {'error': 'Session not found'}

            data_points = len(session_data['data_points'])

            # Estimate file sizes
            csv_size_kb = data_points * 0.1  # Rough estimate: 100 bytes per row
            json_size_kb = data_points * 0.15  # JSON is slightly larger

            # Estimate processing time (rough heuristic)
            processing_time_sec = min(30, data_points / 1000)  # Max 30 seconds

            return {
                'data_points': data_points,
                'estimated_csv_size_kb': round(csv_size_kb, 1),
                'estimated_json_size_kb': round(json_size_kb, 1),
                'estimated_processing_time_sec': round(processing_time_sec, 1),
                'can_export': data_points <= self.max_export_size
            }

        except Exception as e:
            logger.error(f"Failed to estimate export for session {session_id}: {e}")
            return {'error': str(e)}

    async def _load_session_export_data(self, session_id: str, symbol: str = None) -> Optional[Dict[str, Any]]:
        """Load session data for export"""
        try:
            # Load session metadata
            session_meta = await self._load_session_metadata(session_id)
            if not session_meta:
                return None

            # Determine which symbols to export
            symbols_to_export = [symbol] if symbol else session_meta['symbols']

            # Load data for each symbol
            all_data_points = []
            for sym in symbols_to_export:
                symbol_data = await self._load_symbol_data(session_id, sym)
                if symbol_data:
                    # Add symbol identifier to each point
                    for point in symbol_data:
                        point['symbol'] = sym
                    all_data_points.extend(symbol_data)

            # Sort by timestamp
            all_data_points.sort(key=lambda x: x['timestamp'])

            return {
                'session_id': session_id,
                'session_info': session_meta,
                'data_points': all_data_points[:self.max_export_size],  # Limit size
                'export_timestamp': datetime.utcnow().isoformat(),
                'total_points': len(all_data_points),
                'exported_points': min(len(all_data_points), self.max_export_size)
            }

        except Exception as e:
            logger.error(f"Failed to load export data for session {session_id}: {e}")
            return None

    async def _load_session_metadata(self, session_id: str) -> Optional[Dict[str, Any]]:
        """
        Load session metadata from QuestDB.

        ✅ BUG-003 FIX: Changed from filesystem to QuestDB query

        Args:
            session_id: Session identifier

        Returns:
            Session metadata dictionary or None if not found
        """
        try:
            metadata = await self.db_provider.get_session_metadata(session_id)
            return metadata
        except Exception as e:
            logger.error(f"Failed to load session metadata for {session_id}: {e}")
            return None

    async def _load_symbol_data(self, session_id: str, symbol: str) -> Optional[List[Dict[str, Any]]]:
        """
        Load tick price data for symbol from QuestDB.

        ✅ BUG-003 FIX: Changed from filesystem to QuestDB query

        Args:
            session_id: Session identifier
            symbol: Trading pair symbol

        Returns:
            List of price tick dictionaries or None if not found
        """
        try:
            # Query all tick prices for session/symbol
            tick_prices = await self.db_provider.get_tick_prices(
                session_id=session_id,
                symbol=symbol
                # No limit - export needs all data
            )

            if not tick_prices:
                return None

            # Convert QuestDB format to export format
            # QuestDB returns: {timestamp, price, volume, quote_volume}
            # Export needs: {timestamp (ms), price, volume, ...}
            export_data = []
            for tick in tick_prices:
                # Convert timestamp if needed
                timestamp = tick.get('timestamp')
                if isinstance(timestamp, datetime):
                    timestamp = int(timestamp.timestamp() * 1000)  # Convert to milliseconds

                export_data.append({
                    'timestamp': timestamp,
                    'price': float(tick.get('price', 0)),
                    'volume': float(tick.get('volume', 0)),
                    'quote_volume': float(tick.get('quote_volume', 0))
                })

            return export_data

        except Exception as e:
            logger.error(f"Failed to load symbol data for {symbol} in session {session_id}: {e}")
            return None

    def _format_as_csv(self, session_data: Dict[str, Any]) -> str:
        """Format session data as CSV string"""
        data_points = session_data['data_points']
        if not data_points:
            return "timestamp,price,volume,symbol\n"

        # Determine all possible columns
        all_keys = set()
        for point in data_points[:10]:  # Sample first 10 points
            all_keys.update(point.keys())

        # Standard columns first, then additional ones
        standard_cols = ['timestamp', 'price', 'volume', 'symbol']
        additional_cols = sorted(all_keys - set(standard_cols))
        columns = standard_cols + additional_cols

        # Create CSV output
        output = StringIO()
        writer = csv.writer(output)

        # Write header
        writer.writerow(columns)

        # Write data rows
        for point in data_points:
            row = []
            for col in columns:
                value = point.get(col, '')

                # Format timestamp
                if col == 'timestamp' and isinstance(value, (int, float)):
                    try:
                        dt = datetime.fromtimestamp(value / 1000)
                        value = dt.isoformat()
                    except (ValueError, OSError):
                        value = str(value)

                # Format numeric values
                elif isinstance(value, float):
                    value = f"{value:.8f}".rstrip('0').rstrip('.')  # Remove trailing zeros
                elif isinstance(value, int):
                    value = str(value)
                else:
                    value = str(value) if value is not None else ''

                row.append(value)

            writer.writerow(row)

        return output.getvalue()

    def _format_as_json(self, session_data: Dict[str, Any]) -> Dict[str, Any]:
        """Format session data as structured JSON"""
        # Create clean copy of data points
        clean_points = []
        for point in session_data['data_points']:
            clean_point = {}
            for key, value in point.items():
                # Format timestamp
                if key == 'timestamp' and isinstance(value, (int, float)):
                    try:
                        dt = datetime.fromtimestamp(value / 1000)
                        clean_point[key] = dt.isoformat()
                    except (ValueError, OSError):
                        clean_point[key] = value
                else:
                    clean_point[key] = value
            clean_points.append(clean_point)

        return {
            'session_info': {
                'session_id': session_data['session_id'],
                'start_time': session_data['session_info'].get('start_time'),
                'end_time': session_data['session_info'].get('end_time'),
                'symbols': session_data['session_info'].get('symbols', []),
                'data_types': session_data['session_info'].get('data_types', [])
            },
            'export_info': {
                'export_timestamp': session_data['export_timestamp'],
                'total_points': session_data['total_points'],
                'exported_points': session_data['exported_points'],
                'format': 'json'
            },
            'data_points': clean_points
        }<|MERGE_RESOLUTION|>--- conflicted
+++ resolved
@@ -166,33 +166,6 @@
         Returns:
             True if request is valid
         """
-<<<<<<< HEAD
-        # Validate format
-        if format not in ["csv", "json", "zip"]:
-            logger.debug(f"Invalid export format: {format}")
-            return False
-
-        # ✅ FIX: Query QuestDB to check if session exists
-        try:
-            metadata = await self.db_provider.get_session_metadata(session_id)
-            if not metadata:
-                logger.debug(f"Session not found: {session_id}")
-                return False
-
-            # ✅ FIX: Validate symbol if specified
-            if symbol:
-                symbols = metadata.get('symbols', [])
-                # Handle case where symbols might be stored as JSON string
-                if isinstance(symbols, str):
-                    try:
-                        symbols = json.loads(symbols)
-                    except json.JSONDecodeError:
-                        logger.warning(f"Failed to parse symbols JSON for session {session_id}")
-                        symbols = []
-
-                if symbol not in symbols:
-                    logger.debug(f"Symbol {symbol} not in session {session_id}")
-=======
         try:
             # Validate format
             if format not in ["csv", "json", "zip"]:
@@ -210,17 +183,12 @@
                 symbols = session_meta.get('symbols', [])
                 if symbol not in symbols:
                     logger.warning(f"Symbol {symbol} not in session {session_id} symbols: {symbols}")
->>>>>>> d88e3a19
                     return False
 
             return True
 
         except Exception as e:
-<<<<<<< HEAD
-            logger.error(f"Failed to validate export request for session {session_id}: {e}")
-=======
             logger.error(f"Error validating export request for session {session_id}: {e}")
->>>>>>> d88e3a19
             return False
 
     async def get_export_estimate(self, session_id: str, symbol: str = None) -> Dict[str, Any]:
