'use client';

import React, { useState, useEffect, useCallback } from 'react';
import { useVisibilityAwareInterval } from '@/hooks/useVisibilityAwareInterval';
import {
  Box,
  Paper,
  Typography,
  Grid,
  Card,
  CardContent,
  Button,
  TextField,
  FormControl,
  InputLabel,
  Select,
  MenuItem,
  Chip,
  Table,
  TableBody,
  TableCell,
  TableContainer,
  TableHead,
  TableRow,
  Dialog,
  DialogTitle,
  DialogContent,
  DialogActions,
  IconButton,
  Tooltip,
  Alert,
  Snackbar,
  LinearProgress,
  Accordion,
  AccordionSummary,
  AccordionDetails,
} from '@mui/material';
import {
  PlayArrow as PlayIcon,
  Assessment as AssessmentIcon,
  TrendingUp as TrendingUpIcon,
  Refresh as RefreshIcon,
  ExpandMore as ExpandMoreIcon,
  CheckCircle as CheckCircleIcon,
  Error as ErrorIcon,
  Warning as WarningIcon,
  Download as DownloadIcon,
  BarChart as BarChartIcon,
  Timeline as TimelineIcon,
  PieChart as PieChartIcon,
} from '@mui/icons-material';
import { apiService } from '@/services/api';
import { SystemStatusIndicator } from '@/components/common/SystemStatusIndicator';
import { SessionSelector } from '@/components/backtest/SessionSelector';
import {
  getSessionStatusColor,
  getSessionStatusIcon,
  getPerformanceStatusColor,
  type SessionStatusType
} from '@/utils/statusUtils';

interface BacktestSession {
  session_id: string;
  status: string;
  symbols: string[];
  start_date: string;
  end_date: string;
  strategy_name: string;
  total_trades: number;
  win_rate: number;
  total_pnl: number;
  max_drawdown: number;
  created_at: string;
}

interface BacktestResult {
  session_id: string;
  summary: {
    total_trades: number;
    winning_trades: number;
    losing_trades: number;
    win_rate: number;
    total_pnl: number;
    max_drawdown: number;
    profit_factor: number;
    avg_trade_duration: number;
  };
  trades: any[];
  performance: any;
}

<<<<<<< HEAD
const commonSymbols = ['BTC_USDT', 'ETH_USDT', 'ADA_USDT', 'SOL_USDT', 'DOT_USDT'];
=======
interface DataSource {
  session_id: string;
  symbols: string[];
  created_at: string;
  end_time?: string;
  duration_seconds?: number;
  data_types: string[];
  records_collected?: number;
  prices_count?: number;
}
>>>>>>> e2f15408

export default function BacktestingPage() {
  const [sessions, setSessions] = useState<BacktestSession[]>([]);
  const [selectedSession, setSelectedSession] = useState<BacktestResult | null>(null);
  const [selectedDataSession, setSelectedDataSession] = useState<string>(''); // ✅ NEW: Selected data collection session ID
  const [availableStrategies, setAvailableStrategies] = useState<any[]>([]);
  const [availableSymbols, setAvailableSymbols] = useState<string[]>([]);
  const [symbolsLoading, setSymbolsLoading] = useState(false);
  const [loading, setLoading] = useState(false);
  const [dialogOpen, setDialogOpen] = useState(false);
  const [snackbar, setSnackbar] = useState<{open: boolean, message: string, severity: 'success' | 'error' | 'info' | 'warning'}>({
    open: false,
    message: '',
    severity: 'info'
  });

  // Backend health check (consistent with Dashboard)
  const checkBackendConnection = useCallback(async () => {
    try {
      await apiService.healthCheck();
    } catch (error) {
      // Silently handle health check failures
      console.warn('Health check failed:', error);
    }
  }, []);

  useVisibilityAwareInterval(checkBackendConnection, 15000);

  // Form state for new backtest
  const [backtestForm, setBacktestForm] = useState({
    symbols: ['BTC_USDT'],
<<<<<<< HEAD
    selected_strategies: [] as string[], // Selected strategy blueprint IDs
    acceleration_factor: 10, // ✅ NEW: Playback speed multiplier
=======
    session_id: '', // ✅ FIX: Single historical session ID (required by backend)
    selected_strategies: [] as string[], // Selected strategy blueprint IDs
>>>>>>> e2f15408
    config: {
      budget: {
        global_cap: 10000,
        allocations: {}
<<<<<<< HEAD
      }
=======
      },
      timeframe: '1h',
      acceleration_factor: 10 // Speed multiplier for backtest replay
>>>>>>> e2f15408
    }
  });

  useEffect(() => {
    loadBacktestSessions();
    loadAvailableStrategies();
    loadAvailableSymbols();
  }, []);

  const loadAvailableStrategies = async () => {
    try {
      // Load 5-section strategies from /api/strategies endpoint
      // Full 5-section format: s1_signal, z1_entry, o1_cancel, emergency_exit, ze1_close
      const response = await apiService.get('/api/strategies');
      const strategies = response?.data?.strategies || [];
      setAvailableStrategies(strategies);
      console.log(`[Backtest] Loaded ${strategies.length} strategies from /api/strategies`);
    } catch (error) {
      console.error('[Backtest] Failed to load available strategies:', error);
      setAvailableStrategies([]);
      setSnackbar({
        open: true,
        message: 'Failed to load strategies. Please ensure backend is running.',
        severity: 'error'
      });
    }
  };

<<<<<<< HEAD
=======
  const loadAvailableSymbols = async () => {
    setSymbolsLoading(true);
    try {
      const symbols = await apiService.getSymbols();
      if (symbols && symbols.length > 0) {
        setAvailableSymbols(symbols);
        // Update default symbol in form to first available symbol
        setBacktestForm(prev => ({
          ...prev,
          symbols: [symbols[0]]
        }));
      } else {
        setAvailableSymbols([]);
      }
    } catch (error) {
      console.error('Failed to load available symbols:', error);
      // Fallback to default symbols if API fails
      const fallbackSymbols = ['BTC_USDT', 'ETH_USDT', 'ADA_USDT', 'SOL_USDT', 'DOT_USDT'];
      setAvailableSymbols(fallbackSymbols);
      setBacktestForm(prev => ({
        ...prev,
        symbols: [fallbackSymbols[0]]
      }));
    } finally {
      setSymbolsLoading(false);
    }
  };

  const loadDataSources = async () => {
    try {
      // ✅ FIX: Load historical data collection sessions from API
      const response = await apiService.getDataCollectionSessions(50, false);

      if (response && response.sessions) {
        // Transform API response to DataSource format
        const sources: DataSource[] = response.sessions
          .filter((session: any) => session.status === 'completed' || session.status === 'stopped')
          .map((session: any) => ({
            session_id: session.session_id,
            symbols: Array.isArray(session.symbols) ? session.symbols :
                     typeof session.symbols === 'string' ? JSON.parse(session.symbols) : [],
            created_at: session.start_time || session.created_at,
            end_time: session.end_time,
            duration_seconds: session.duration_seconds,
            data_types: ['price', 'orderbook'], // Default data types
            records_collected: session.records_collected || 0,
            prices_count: session.prices_count || 0
          }));

        setDataSources(sources);
        console.log(`[Backtest] Loaded ${sources.length} data collection sessions from API`);
      } else {
        setDataSources([]);
      }
    } catch (error) {
      console.error('[Backtest] Failed to load data sources:', error);
      setDataSources([]);
      setSnackbar({
        open: true,
        message: 'Failed to load historical sessions. Please ensure backend is running.',
        severity: 'error'
      });
    }
  };
>>>>>>> e2f15408

  const loadBacktestSessions = async () => {
    setLoading(true);
    try {
      // Get current session status from backend
      const sessionStatus = await apiService.getExecutionStatus();

      if (sessionStatus && sessionStatus.session_id) {
        // Transform backend session data to frontend format
        const session: BacktestSession = {
          session_id: sessionStatus.session_id,
          status: sessionStatus.status || 'unknown',
          symbols: sessionStatus.symbols || [],
          start_date: sessionStatus.start_time ? new Date(sessionStatus.start_time).toISOString().split('T')[0] : '',
          end_date: new Date().toISOString().split('T')[0], // Current date as end
          strategy_name: 'backtest_strategy', // Default name
          total_trades: sessionStatus.total_trades || 0,
          win_rate: sessionStatus.win_rate || 0,
          total_pnl: sessionStatus.total_pnl || 0,
          max_drawdown: sessionStatus.max_drawdown || 0,
          created_at: sessionStatus.start_time || new Date().toISOString()
        };

        setSessions([session]);
      } else {
        // No active sessions
        setSessions([]);
      }
    } catch (error) {
      console.error('Failed to load backtest sessions:', error);
      setSessions([]);
      setSnackbar({
        open: true,
        message: 'Failed to load backtest sessions',
        severity: 'error'
      });
    } finally {
      setLoading(false);
    }
  };

  const handleStartBacktest = () => {
    setDialogOpen(true);
  };

  const handleViewResults = async (session: BacktestSession) => {
    try {
      // Fetch detailed results from backend
      const results = await apiService.getSessionStatus(session.session_id);

      if (results) {
        // Transform backend results to frontend format
        const result: BacktestResult = {
          session_id: session.session_id,
          summary: {
            total_trades: results.total_trades || 0,
            winning_trades: Math.floor((results.total_trades || 0) * (results.win_rate || 0) / 100),
            losing_trades: (results.total_trades || 0) - Math.floor((results.total_trades || 0) * (results.win_rate || 0) / 100),
            win_rate: results.win_rate || 0,
            total_pnl: results.total_pnl || 0,
            max_drawdown: results.max_drawdown || 0,
            profit_factor: (results.total_pnl || 0) > 0 ? 1.5 : 0.8,
            avg_trade_duration: 45 // Default value
          },
          trades: results.trades || [],
          performance: results.metrics || {}
        };

        setSelectedSession(result);
      } else {
        setSnackbar({
          open: true,
          message: 'No results available for this session',
          severity: 'warning'
        });
      }
    } catch (error) {
      console.error('Failed to load backtest results:', error);
      setSnackbar({
        open: true,
        message: 'Failed to load backtest results',
        severity: 'error'
      });
    }
  };

  const handleCreateBacktest = async () => {
    setLoading(true);
    try {
<<<<<<< HEAD
      // ✅ VALIDATION: Check session_id is selected
      if (!selectedDataSession) {
        setSnackbar({
          open: true,
          message: 'Please select a data collection session',
=======
      // ✅ FIX: Validate historical session selection (required by backend)
      if (!backtestForm.session_id) {
        setSnackbar({
          open: true,
          message: 'Please select a historical data session to backtest against',
>>>>>>> e2f15408
          severity: 'error'
        });
        setLoading(false);
        return;
      }

      // Validate strategy selection
      if (backtestForm.selected_strategies.length === 0) {
        setSnackbar({
          open: true,
          message: 'Please select at least one strategy',
          severity: 'error'
        });
        setLoading(false);
        return;
      }

      // Get selected strategy details
      const strategyId = backtestForm.selected_strategies[0];
      const selectedStrategy = availableStrategies.find(s => s.id === strategyId);

      if (!selectedStrategy) {
        setSnackbar({
          open: true,
          message: 'Selected strategy not found',
          severity: 'error'
        });
        setLoading(false);
        return;
      }

<<<<<<< HEAD
      // ✅ ARCHITECTURE FIX: Pass session_id to startBacktest()
      // This fixes the validation error from backend: "session_id parameter is required for backtest"
      const response = await apiService.startBacktest(
        backtestForm.symbols,
        selectedDataSession,  // ✅ CRITICAL: Pass selected data collection session ID
        {
          strategy_config: selectedStrategy,
          acceleration_factor: backtestForm.acceleration_factor,
          budget: backtestForm.config.budget
        }
      );
=======
      // ✅ FIX: Pass session_id to backend (required parameter)
      const response = await apiService.startBacktest(backtestForm.symbols, {
        session_id: backtestForm.session_id,
        strategy_config: selectedStrategy,
        acceleration_factor: backtestForm.config.acceleration_factor,
        budget: backtestForm.config.budget
      });
>>>>>>> e2f15408

      if (response.status === 'success' || response.data) {
        setSnackbar({
          open: true,
          message: 'Backtest started successfully',
          severity: 'success'
        });
        setDialogOpen(false);
        setSelectedDataSession(''); // Reset selection
        // Refresh sessions list
        await loadBacktestSessions();
      } else {
        throw new Error(response.error_message || 'Failed to start backtest');
      }
    } catch (error: any) {
      console.error('Failed to start backtest:', error);
      setSnackbar({
        open: true,
        message: error.message || 'Failed to start backtest',
        severity: 'error'
      });
    } finally {
      setLoading(false);
    }
  };

  const handleDownloadResults = (sessionId: string) => {
    // In a real implementation, this would trigger a download
    setSnackbar({
      open: true,
      message: `Downloading results for session ${sessionId}`,
      severity: 'info'
    });
  };


  return (
    <Box>
        <Box sx={{ display: 'flex', justifyContent: 'space-between', alignItems: 'center', mb: 3 }}>
          <Typography variant="h4" component="h1">
            Backtesting
          </Typography>
          <Box sx={{ display: 'flex', gap: 1 }}>
            <Button
              variant="outlined"
              startIcon={<RefreshIcon />}
              onClick={loadBacktestSessions}
              disabled={loading}
            >
              Refresh
            </Button>
            <Button
              variant="contained"
              startIcon={<PlayIcon />}
              onClick={handleStartBacktest}
            >
              New Backtest
            </Button>
          </Box>
        </Box>

        {/* System Status */}
        <SystemStatusIndicator showDetails={false} />

        {loading && <LinearProgress sx={{ mb: 2 }} />}

        {/* Statistics Cards */}
        <Grid container spacing={3} sx={{ mb: 3 }}>
          <Grid item xs={12} md={3}>
            <Card>
              <CardContent>
                <Box sx={{ display: 'flex', alignItems: 'center' }}>
                  <AssessmentIcon color="primary" sx={{ mr: 1 }} />
                  <Typography variant="h6">Total Backtests</Typography>
                </Box>
                <Typography variant="h4" color="primary">
                  {sessions.length}
                </Typography>
              </CardContent>
            </Card>
          </Grid>
          <Grid item xs={12} md={3}>
            <Card>
              <CardContent>
                <Box sx={{ display: 'flex', alignItems: 'center' }}>
                  <CheckCircleIcon color="success" sx={{ mr: 1 }} />
                  <Typography variant="h6">Completed</Typography>
                </Box>
                <Typography variant="h4" color="success">
                  {sessions.filter(s => s.status === 'completed').length}
                </Typography>
              </CardContent>
            </Card>
          </Grid>
          <Grid item xs={12} md={3}>
            <Card>
              <CardContent>
                <Box sx={{ display: 'flex', alignItems: 'center' }}>
                  <PlayIcon color="info" sx={{ mr: 1 }} />
                  <Typography variant="h6">Running</Typography>
                </Box>
                <Typography variant="h4" color="info">
                  {sessions.filter(s => s.status === 'running').length}
                </Typography>
              </CardContent>
            </Card>
          </Grid>
          <Grid item xs={12} md={3}>
            <Card>
              <CardContent>
                <Box sx={{ display: 'flex', alignItems: 'center' }}>
                  <TrendingUpIcon color="secondary" sx={{ mr: 1 }} />
                  <Typography variant="h6">Avg Win Rate</Typography>
                </Box>
                <Typography variant="h4" color="secondary">
                  {sessions.length > 0
                    ? (sessions.reduce((sum, s) => sum + s.win_rate, 0) / sessions.length).toFixed(1)
                    : '0.0'}%
                </Typography>
              </CardContent>
            </Card>
          </Grid>
        </Grid>

        {/* Backtest Sessions Table */}
        <Paper sx={{ mb: 3, overflow: 'hidden' }}>
          <Box sx={{ p: 2, borderBottom: 1, borderColor: 'divider' }}>
            <Typography variant="h6">Backtest Sessions</Typography>
          </Box>
          <TableContainer sx={{ maxWidth: '100%', overflow: 'auto' }}>
            <Table sx={{ minWidth: 800 }}>
              <TableHead>
                <TableRow>
                  <TableCell sx={{ minWidth: 120 }}>Session ID</TableCell>
                  <TableCell sx={{ minWidth: 80 }}>Status</TableCell>
                  <TableCell sx={{ minWidth: 120 }}>Symbols</TableCell>
                  <TableCell sx={{ minWidth: 120 }}>Date Range</TableCell>
                  <TableCell sx={{ minWidth: 100 }}>Strategy</TableCell>
                  <TableCell align="right" sx={{ minWidth: 80 }}>Trades</TableCell>
                  <TableCell align="right" sx={{ minWidth: 80 }}>Win Rate</TableCell>
                  <TableCell align="right" sx={{ minWidth: 100 }}>P&L</TableCell>
                  <TableCell align="right" sx={{ minWidth: 80 }}>Max DD</TableCell>
                  <TableCell sx={{ minWidth: 100 }}>Actions</TableCell>
                </TableRow>
              </TableHead>
              <TableBody>
                {sessions.map((session) => (
                  <TableRow key={session.session_id} hover>
                    <TableCell sx={{ maxWidth: 120 }}>
                      <Typography variant="body2" fontWeight="bold" sx={{ wordBreak: 'break-all' }}>
                        {session.session_id}
                      </Typography>
                      <Typography variant="caption" color="text.secondary">
                        {new Date(session.created_at).toLocaleDateString()}
                      </Typography>
                    </TableCell>
                    <TableCell>
                      <Chip
                        label={session.status}
                        color={getSessionStatusColor(session.status as SessionStatusType)}
                        size="small"
                        icon={getSessionStatusIcon(session.status as SessionStatusType)}
                      />
                    </TableCell>
                    <TableCell>
                      <Box sx={{ display: 'flex', gap: 0.5, flexWrap: 'wrap', maxWidth: 120 }}>
                        {session.symbols.map(symbol => (
                          <Chip key={symbol} label={symbol} size="small" variant="outlined" />
                        ))}
                      </Box>
                    </TableCell>
                    <TableCell sx={{ whiteSpace: 'nowrap' }}>
                      <Typography variant="body2">
                        {session.start_date} to {session.end_date}
                      </Typography>
                    </TableCell>
                    <TableCell>
                      <Chip label={session.strategy_name} size="small" color="primary" variant="outlined" />
                    </TableCell>
                    <TableCell align="right">{session.total_trades}</TableCell>
                    <TableCell align="right">{session.win_rate.toFixed(1)}%</TableCell>
                    <TableCell align="right">
                      <Typography
                        variant="body2"
                        color={getPerformanceStatusColor(session.total_pnl) + '.main'}
                        fontWeight="bold"
                      >
                        ${session.total_pnl.toFixed(2)}
                      </Typography>
                    </TableCell>
                    <TableCell align="right">
                      <Typography variant="body2" color="error.main">
                        {session.max_drawdown.toFixed(1)}%
                      </Typography>
                    </TableCell>
                    <TableCell>
                      <Box sx={{ display: 'flex', gap: 0.5 }}>
                        <Tooltip title="View Results">
                          <IconButton
                            size="small"
                            onClick={() => handleViewResults(session)}
                            disabled={session.status !== 'completed'}
                          >
                            <AssessmentIcon fontSize="small" />
                          </IconButton>
                        </Tooltip>
                        <Tooltip title="Download Results">
                          <IconButton
                            size="small"
                            onClick={() => handleDownloadResults(session.session_id)}
                            disabled={session.status !== 'completed'}
                          >
                            <DownloadIcon fontSize="small" />
                          </IconButton>
                        </Tooltip>
                      </Box>
                    </TableCell>
                  </TableRow>
                ))}
                {sessions.length === 0 && (
                  <TableRow>
                    <TableCell colSpan={10} align="center" sx={{ py: 4 }}>
                      <Typography variant="body2" color="text.secondary">
                        No backtest sessions found. Start your first backtest to see results here.
                      </Typography>
                    </TableCell>
                  </TableRow>
                )}
              </TableBody>
            </Table>
          </TableContainer>
        </Paper>

        {/* Analytics Dashboard */}
        {selectedSession && (
          <Paper sx={{ mb: 3, p: 3 }}>
            <Box sx={{ display: 'flex', alignItems: 'center', mb: 3 }}>
              <BarChartIcon sx={{ mr: 1, color: 'primary.main' }} />
              <Typography variant="h5" component="h2">
                Analytics Dashboard: {selectedSession.session_id}
              </Typography>
            </Box>

            {/* Performance Overview Cards */}
            <Grid container spacing={3} sx={{ mb: 4 }}>
              <Grid item xs={12} md={3}>
                <Card sx={{ bgcolor: selectedSession.summary.total_pnl >= 0 ? 'success.light' : 'error.light' }}>
                  <CardContent>
                    <Box sx={{ display: 'flex', alignItems: 'center', justifyContent: 'space-between' }}>
                      <Box>
                        <Typography variant="body2" color="text.secondary">Total Return</Typography>
                        <Typography variant="h4" sx={{ fontWeight: 'bold' }}>
                          {selectedSession.summary.total_pnl >= 0 ? '+' : ''}${selectedSession.summary.total_pnl.toFixed(2)}
                        </Typography>
                      </Box>
                      <TrendingUpIcon sx={{ fontSize: 40, opacity: 0.7 }} />
                    </Box>
                  </CardContent>
                </Card>
              </Grid>

              <Grid item xs={12} md={3}>
                <Card>
                  <CardContent>
                    <Box sx={{ display: 'flex', alignItems: 'center', justifyContent: 'space-between' }}>
                      <Box>
                        <Typography variant="body2" color="text.secondary">Win Rate</Typography>
                        <Typography variant="h4" sx={{ fontWeight: 'bold' }}>
                          {selectedSession.summary.win_rate.toFixed(1)}%
                        </Typography>
                      </Box>
                      <PieChartIcon sx={{ fontSize: 40, opacity: 0.7, color: 'primary.main' }} />
                    </Box>
                  </CardContent>
                </Card>
              </Grid>

              <Grid item xs={12} md={3}>
                <Card>
                  <CardContent>
                    <Box sx={{ display: 'flex', alignItems: 'center', justifyContent: 'space-between' }}>
                      <Box>
                        <Typography variant="body2" color="text.secondary">Sharpe Ratio</Typography>
                        <Typography variant="h4" sx={{ fontWeight: 'bold' }}>
                          {selectedSession.performance?.sharpe_ratio?.toFixed(2) || 'N/A'}
                        </Typography>
                      </Box>
                      <TimelineIcon sx={{ fontSize: 40, opacity: 0.7, color: 'secondary.main' }} />
                    </Box>
                  </CardContent>
                </Card>
              </Grid>

              <Grid item xs={12} md={3}>
                <Card sx={{ bgcolor: 'warning.light' }}>
                  <CardContent>
                    <Box sx={{ display: 'flex', alignItems: 'center', justifyContent: 'space-between' }}>
                      <Box>
                        <Typography variant="body2" color="text.secondary">Max Drawdown</Typography>
                        <Typography variant="h4" sx={{ fontWeight: 'bold' }}>
                          {selectedSession.summary.max_drawdown.toFixed(1)}%
                        </Typography>
                      </Box>
                      <BarChartIcon sx={{ fontSize: 40, opacity: 0.7, color: 'warning.main' }} />
                    </Box>
                  </CardContent>
                </Card>
              </Grid>
            </Grid>

            {/* Trade Analysis */}
            <Grid container spacing={3} sx={{ mb: 4 }}>
              <Grid item xs={12} md={6}>
                <Paper sx={{ p: 3 }}>
                  <Typography variant="h6" gutterBottom sx={{ display: 'flex', alignItems: 'center' }}>
                    <AssessmentIcon sx={{ mr: 1 }} />
                    Trade Analysis
                  </Typography>
                  <Box sx={{ display: 'flex', flexDirection: 'column', gap: 2 }}>
                    <Box sx={{ display: 'flex', justifyContent: 'space-between', alignItems: 'center' }}>
                      <Typography variant="body1">Total Trades</Typography>
                      <Chip label={selectedSession.summary.total_trades} color="primary" />
                    </Box>
                    <Box sx={{ display: 'flex', justifyContent: 'space-between', alignItems: 'center' }}>
                      <Typography variant="body1">Winning Trades</Typography>
                      <Chip label={selectedSession.summary.winning_trades} color="success" />
                    </Box>
                    <Box sx={{ display: 'flex', justifyContent: 'space-between', alignItems: 'center' }}>
                      <Typography variant="body1">Losing Trades</Typography>
                      <Chip label={selectedSession.summary.losing_trades} color="error" />
                    </Box>
                    <Box sx={{ display: 'flex', justifyContent: 'space-between', alignItems: 'center' }}>
                      <Typography variant="body1">Profit Factor</Typography>
                      <Chip label={selectedSession.summary.profit_factor.toFixed(2)} color="info" />
                    </Box>
                  </Box>
                </Paper>
              </Grid>

              <Grid item xs={12} md={6}>
                <Paper sx={{ p: 3 }}>
                  <Typography variant="h6" gutterBottom sx={{ display: 'flex', alignItems: 'center' }}>
                    <TimelineIcon sx={{ mr: 1 }} />
                    Risk Metrics
                  </Typography>
                  <Box sx={{ display: 'flex', flexDirection: 'column', gap: 2 }}>
                    <Box sx={{ display: 'flex', justifyContent: 'space-between', alignItems: 'center' }}>
                      <Typography variant="body1">Sharpe Ratio</Typography>
                      <Typography variant="body1" sx={{ fontWeight: 'bold' }}>
                        {selectedSession.performance?.sharpe_ratio?.toFixed(2) || 'N/A'}
                      </Typography>
                    </Box>
                    <Box sx={{ display: 'flex', justifyContent: 'space-between', alignItems: 'center' }}>
                      <Typography variant="body1">Sortino Ratio</Typography>
                      <Typography variant="body1" sx={{ fontWeight: 'bold' }}>
                        {selectedSession.performance?.sortino_ratio?.toFixed(2) || 'N/A'}
                      </Typography>
                    </Box>
                    <Box sx={{ display: 'flex', justifyContent: 'space-between', alignItems: 'center' }}>
                      <Typography variant="body1">Calmar Ratio</Typography>
                      <Typography variant="body1" sx={{ fontWeight: 'bold' }}>
                        {selectedSession.performance?.calmar_ratio?.toFixed(2) || 'N/A'}
                      </Typography>
                    </Box>
                    <Box sx={{ display: 'flex', justifyContent: 'space-between', alignItems: 'center' }}>
                      <Typography variant="body1">Value at Risk (95%)</Typography>
                      <Typography variant="body1" sx={{ fontWeight: 'bold' }}>
                        {selectedSession.performance?.value_at_risk ? `${(selectedSession.performance.value_at_risk * 100).toFixed(1)}%` : 'N/A'}
                      </Typography>
                    </Box>
                  </Box>
                </Paper>
              </Grid>
            </Grid>
          </Paper>
        )}

        {/* Detailed Results Accordion */}
        {selectedSession && (
          <Accordion expanded={false} sx={{ maxWidth: '100%', overflow: 'hidden' }}>
            <AccordionSummary expandIcon={<ExpandMoreIcon />}>
              <Typography variant="h6" sx={{ wordBreak: 'break-word' }}>
                Detailed Backtest Results: {selectedSession.session_id}
              </Typography>
            </AccordionSummary>
            <AccordionDetails sx={{ maxWidth: '100%', overflow: 'auto' }}>
              <Grid container spacing={2} sx={{ width: '100%' }}>
                <Grid item xs={12} sm={6}>
                  <Paper sx={{ p: 2, width: '100%' }}>
                    <Typography variant="h6" gutterBottom>
                      Performance Summary
                    </Typography>
                    <Box sx={{ display: 'flex', flexDirection: 'column', gap: 1, width: '100%' }}>
                      <Box sx={{ display: 'flex', justifyContent: 'space-between', width: '100%' }}>
                        <Typography variant="body2" sx={{ flexShrink: 0 }}>Total Trades</Typography>
                        <Typography variant="body2" fontWeight="bold" sx={{ ml: 1 }}>
                          {selectedSession.summary.total_trades}
                        </Typography>
                      </Box>
                      <Box sx={{ display: 'flex', justifyContent: 'space-between', width: '100%' }}>
                        <Typography variant="body2" sx={{ flexShrink: 0 }}>Winning Trades</Typography>
                        <Typography variant="body2" fontWeight="bold" color="success.main" sx={{ ml: 1 }}>
                          {selectedSession.summary.winning_trades}
                        </Typography>
                      </Box>
                      <Box sx={{ display: 'flex', justifyContent: 'space-between', width: '100%' }}>
                        <Typography variant="body2" sx={{ flexShrink: 0 }}>Losing Trades</Typography>
                        <Typography variant="body2" fontWeight="bold" color="error.main" sx={{ ml: 1 }}>
                          {selectedSession.summary.losing_trades}
                        </Typography>
                      </Box>
                      <Box sx={{ display: 'flex', justifyContent: 'space-between', width: '100%' }}>
                        <Typography variant="body2" sx={{ flexShrink: 0 }}>Win Rate</Typography>
                        <Typography variant="body2" fontWeight="bold" sx={{ ml: 1 }}>
                          {selectedSession.summary.win_rate.toFixed(1)}%
                        </Typography>
                      </Box>
                      <Box sx={{ display: 'flex', justifyContent: 'space-between', width: '100%' }}>
                        <Typography variant="body2" sx={{ flexShrink: 0 }}>Total P&L</Typography>
                        <Typography
                          variant="body2"
                          fontWeight="bold"
                          color={getPerformanceStatusColor(selectedSession.summary.total_pnl) + '.main'}
                          sx={{ ml: 1 }}
                        >
                          ${selectedSession.summary.total_pnl.toFixed(2)}
                        </Typography>
                      </Box>
                      <Box sx={{ display: 'flex', justifyContent: 'space-between', width: '100%' }}>
                        <Typography variant="body2" sx={{ flexShrink: 0 }}>Max Drawdown</Typography>
                        <Typography variant="body2" fontWeight="bold" color="error.main" sx={{ ml: 1 }}>
                          {selectedSession.summary.max_drawdown.toFixed(1)}%
                        </Typography>
                      </Box>
                      <Box sx={{ display: 'flex', justifyContent: 'space-between', width: '100%' }}>
                        <Typography variant="body2" sx={{ flexShrink: 0 }}>Profit Factor</Typography>
                        <Typography variant="body2" fontWeight="bold" sx={{ ml: 1 }}>
                          {selectedSession.summary.profit_factor.toFixed(2)}
                        </Typography>
                      </Box>
                      <Box sx={{ display: 'flex', justifyContent: 'space-between', width: '100%' }}>
                        <Typography variant="body2" sx={{ flexShrink: 0 }}>Sharpe Ratio</Typography>
                        <Typography variant="body2" fontWeight="bold" sx={{ ml: 1 }}>
                          {selectedSession.performance?.sharpe_ratio?.toFixed(2) || 'N/A'}
                        </Typography>
                      </Box>
                      <Box sx={{ display: 'flex', justifyContent: 'space-between', width: '100%' }}>
                        <Typography variant="body2" sx={{ flexShrink: 0 }}>Sortino Ratio</Typography>
                        <Typography variant="body2" fontWeight="bold" sx={{ ml: 1 }}>
                          {selectedSession.performance?.sortino_ratio?.toFixed(2) || 'N/A'}
                        </Typography>
                      </Box>
                      <Box sx={{ display: 'flex', justifyContent: 'space-between', width: '100%' }}>
                        <Typography variant="body2" sx={{ flexShrink: 0 }}>Calmar Ratio</Typography>
                        <Typography variant="body2" fontWeight="bold" sx={{ ml: 1 }}>
                          {selectedSession.performance?.calmar_ratio?.toFixed(2) || 'N/A'}
                        </Typography>
                      </Box>
                    </Box>
                  </Paper>
                </Grid>

                <Grid item xs={12} sm={6}>
                  <Paper sx={{ p: 2, width: '100%' }}>
                    <Typography variant="h6" gutterBottom>
                      Risk Metrics
                    </Typography>
                    <Box sx={{ display: 'flex', flexDirection: 'column', gap: 1, width: '100%' }}>
                      <Box sx={{ display: 'flex', justifyContent: 'space-between', width: '100%' }}>
                        <Typography variant="body2" sx={{ flexShrink: 0 }}>Sharpe Ratio</Typography>
                        <Typography variant="body2" fontWeight="bold" sx={{ ml: 1 }}>
                          {selectedSession.performance?.sharpe_ratio?.toFixed(2) || 'N/A'}
                        </Typography>
                      </Box>
                      <Box sx={{ display: 'flex', justifyContent: 'space-between', width: '100%' }}>
                        <Typography variant="body2" sx={{ flexShrink: 0 }}>Sortino Ratio</Typography>
                        <Typography variant="body2" fontWeight="bold" sx={{ ml: 1 }}>
                          {selectedSession.performance?.sortino_ratio?.toFixed(2) || 'N/A'}
                        </Typography>
                      </Box>
                      <Box sx={{ display: 'flex', justifyContent: 'space-between', width: '100%' }}>
                        <Typography variant="body2" sx={{ flexShrink: 0 }}>Calmar Ratio</Typography>
                        <Typography variant="body2" fontWeight="bold" sx={{ ml: 1 }}>
                          {selectedSession.performance?.calmar_ratio?.toFixed(2) || 'N/A'}
                        </Typography>
                      </Box>
                      <Box sx={{ display: 'flex', justifyContent: 'space-between', width: '100%' }}>
                        <Typography variant="body2" sx={{ flexShrink: 0 }}>Value at Risk (95%)</Typography>
                        <Typography variant="body2" fontWeight="bold" sx={{ ml: 1 }}>
                          {selectedSession.performance?.value_at_risk ? `${(selectedSession.performance.value_at_risk * 100).toFixed(1)}%` : 'N/A'}
                        </Typography>
                      </Box>
                      <Box sx={{ display: 'flex', justifyContent: 'space-between', width: '100%' }}>
                        <Typography variant="body2" sx={{ flexShrink: 0 }}>Max Drawdown Duration</Typography>
                        <Typography variant="body2" fontWeight="bold" sx={{ ml: 1 }}>
                          {selectedSession.performance?.max_drawdown_duration || 'N/A'}
                        </Typography>
                      </Box>
                    </Box>
                  </Paper>
                </Grid>
              </Grid>
            </AccordionDetails>
          </Accordion>
        )}

        {/* New Backtest Dialog */}
        <Dialog open={dialogOpen} onClose={() => setDialogOpen(false)} maxWidth="md" fullWidth>
          <DialogTitle>Start New Backtest</DialogTitle>
          <DialogContent>
            <Box sx={{ pt: 2, display: 'flex', flexDirection: 'column', gap: 2 }}>
              <FormControl fullWidth>
                <InputLabel>Symbols</InputLabel>
                <Select
                  multiple
                  value={backtestForm.symbols}
                  label="Symbols"
                  disabled={symbolsLoading}
                  onChange={(e) => setBacktestForm(prev => ({
                    ...prev,
                    symbols: typeof e.target.value === 'string' ? [e.target.value] : e.target.value
                  }))}
                  renderValue={(selected) => (
                    <Box sx={{ display: 'flex', flexWrap: 'wrap', gap: 0.5 }}>
                      {selected.map((value) => (
                        <Chip key={value} label={value} size="small" />
                      ))}
                    </Box>
                  )}
                >
                  {symbolsLoading ? (
                    <MenuItem disabled>
                      <Typography variant="body2" color="text.secondary">
                        Loading symbols...
                      </Typography>
                    </MenuItem>
                  ) : availableSymbols.length === 0 ? (
                    <MenuItem disabled>
                      <Typography variant="body2" color="text.secondary">
                        No symbols available. Check backend configuration.
                      </Typography>
                    </MenuItem>
                  ) : (
                    availableSymbols.map(symbol => (
                      <MenuItem key={symbol} value={symbol}>{symbol}</MenuItem>
                    ))
                  )}
                </Select>
              </FormControl>

              <FormControl fullWidth>
                <InputLabel>Strategy to Test</InputLabel>
                <Select
                  value={backtestForm.selected_strategies[0] || ''}
                  label="Strategy to Test"
                  onChange={(e) => setBacktestForm(prev => ({
                    ...prev,
                    selected_strategies: e.target.value ? [e.target.value] : []
                  }))}
                  renderValue={(selected) => {
                    const strategy = availableStrategies.find(s => s.id === selected);
                    return strategy ? strategy.strategy_name : 'Select a strategy';
                  }}
                >
                  {availableStrategies.length === 0 ? (
                    <MenuItem disabled>
                      <Typography variant="body2" color="text.secondary">
                        No strategies available. Create a strategy first.
                      </Typography>
                    </MenuItem>
                  ) : (
                    availableStrategies.map(strategy => (
                      <MenuItem key={strategy.id} value={strategy.id}>
                        <Box>
                          <Typography variant="body2" fontWeight="bold">
                            {strategy.strategy_name}
                          </Typography>
                          <Typography variant="caption" color="text.secondary">
                            {strategy.direction || 'LONG'} | Created: {strategy.created_at ? new Date(strategy.created_at).toLocaleDateString() : 'Unknown'}
                          </Typography>
                        </Box>
                      </MenuItem>
                    ))
                  )}
                </Select>
                <Typography variant="caption" color="text.secondary" sx={{ mt: 0.5 }}>
                  Select a 5-section strategy (s1_signal, z1_entry, o1_cancel, emergency_exit, ze1_close) to test against historical market data.
                </Typography>
              </FormControl>

<<<<<<< HEAD
              {/* ✅ NEW: Session Selector with preview and validation */}
              <SessionSelector
                value={selectedDataSession}
                onChange={setSelectedDataSession}
                requiredSymbols={backtestForm.symbols}
                minRecords={1000}
                autoRefresh={true}
                refreshInterval={30000}
                error={!selectedDataSession && backtestForm.selected_strategies.length > 0}
                helperText="Select a completed data collection session to use as historical data source"
              />

              <TextField
                fullWidth
                label="Acceleration Factor (Playback Speed)"
                type="number"
                value={backtestForm.acceleration_factor}
                onChange={(e) => setBacktestForm(prev => ({
                  ...prev,
                  acceleration_factor: Math.max(1, parseFloat(e.target.value) || 10)
                }))}
                helperText="How fast to replay historical data (10x = 10 times faster than real-time)"
                inputProps={{ min: 1, max: 100, step: 1 }}
              />

              <TextField
                fullWidth
                label="Global Budget Cap (USD)"
                type="number"
                value={backtestForm.config.budget.global_cap}
                onChange={(e) => setBacktestForm(prev => ({
                  ...prev,
                  config: {
                    ...prev.config,
                    budget: {
                      ...prev.config.budget,
                      global_cap: parseFloat(e.target.value) || 10000
                    }
                  }
                }))}
                helperText="Maximum total budget for backtest"
              />
=======
              <FormControl fullWidth required>
                <InputLabel>Historical Data Session *</InputLabel>
                <Select
                  value={backtestForm.session_id}
                  label="Historical Data Session *"
                  onChange={(e) => setBacktestForm(prev => ({
                    ...prev,
                    session_id: e.target.value
                  }))}
                  renderValue={(selected) => {
                    const source = dataSources.find(ds => ds.session_id === selected);
                    if (!source) return 'Select a session';
                    const startDate = new Date(source.created_at).toLocaleDateString();
                    const duration = source.duration_seconds
                      ? `${Math.round(source.duration_seconds / 60)} min`
                      : 'Unknown duration';
                    return `${startDate} - ${source.symbols.length} symbols (${duration})`;
                  }}
                >
                  {dataSources.length === 0 ? (
                    <MenuItem disabled>
                      <Typography variant="body2" color="text.secondary">
                        No completed data collection sessions available
                      </Typography>
                    </MenuItem>
                  ) : (
                    dataSources.map(source => {
                      const startDate = new Date(source.created_at).toLocaleString();
                      const endDate = source.end_time ? new Date(source.end_time).toLocaleString() : 'In progress';
                      const duration = source.duration_seconds
                        ? `${Math.round(source.duration_seconds / 60)} minutes`
                        : 'Unknown';
                      const dataPoints = source.prices_count || source.records_collected || 0;

                      return (
                        <MenuItem key={source.session_id} value={source.session_id}>
                          <Box sx={{ width: '100%' }}>
                            <Typography variant="body2" fontWeight="bold">
                              {startDate}
                            </Typography>
                            <Typography variant="caption" color="text.secondary" display="block">
                              Symbols: {source.symbols.join(', ')}
                            </Typography>
                            <Typography variant="caption" color="text.secondary" display="block">
                              Duration: {duration} | Data Points: {dataPoints.toLocaleString()}
                            </Typography>
                          </Box>
                        </MenuItem>
                      );
                    })
                  )}
                </Select>
                <Typography variant="caption" color="text.secondary" sx={{ mt: 0.5 }}>
                  Select a completed historical session to replay for backtesting. The backtest will use all data from this session's time range.
                </Typography>
              </FormControl>

              <Grid container spacing={2}>
                <Grid item xs={12} md={6}>
                  <TextField
                    fullWidth
                    label="Acceleration Factor"
                    type="number"
                    value={backtestForm.config.acceleration_factor}
                    onChange={(e) => setBacktestForm(prev => ({
                      ...prev,
                      config: {
                        ...prev.config,
                        acceleration_factor: parseFloat(e.target.value) || 10
                      }
                    }))}
                    helperText="Speed multiplier for backtest replay (1-1000)"
                    inputProps={{ min: 1, max: 1000, step: 1 }}
                  />
                </Grid>
                <Grid item xs={12} md={6}>
                  <TextField
                    fullWidth
                    label="Global Budget Cap (USD)"
                    type="number"
                    value={backtestForm.config.budget.global_cap}
                    onChange={(e) => setBacktestForm(prev => ({
                      ...prev,
                      config: {
                        ...prev.config,
                        budget: {
                          ...prev.config.budget,
                          global_cap: parseFloat(e.target.value) || 10000
                        }
                      }
                    }))}
                    helperText="Maximum total budget for backtest"
                  />
                </Grid>
              </Grid>

              <FormControl fullWidth>
                <InputLabel>Timeframe</InputLabel>
                <Select
                  value={backtestForm.config.timeframe}
                  label="Timeframe"
                  onChange={(e) => setBacktestForm(prev => ({
                    ...prev,
                    config: {
                      ...prev.config,
                      timeframe: e.target.value
                    }
                  }))}
                >
                  <MenuItem value="1m">1 Minute</MenuItem>
                  <MenuItem value="5m">5 Minutes</MenuItem>
                  <MenuItem value="15m">15 Minutes</MenuItem>
                  <MenuItem value="1h">1 Hour</MenuItem>
                  <MenuItem value="4h">4 Hours</MenuItem>
                  <MenuItem value="1d">1 Day</MenuItem>
                </Select>
              </FormControl>
>>>>>>> e2f15408

              <Alert severity="info">
                <Typography variant="body2">
                  <strong>Backtesting:</strong> Test your 5-section strategies against historical market data from completed data collection sessions
                  <br />
                  <strong>Strategy Format:</strong> s1_signal → z1_entry → o1_cancel → emergency_exit → ze1_close
                  <br />
                  <strong>Note:</strong> The backtest will replay the entire historical session at your selected acceleration factor
                  <br />
                  Results will be available after completion for detailed performance analysis
                </Typography>
              </Alert>
            </Box>
          </DialogContent>
          <DialogActions>
            <Button onClick={() => setDialogOpen(false)}>Cancel</Button>
            <Button onClick={handleCreateBacktest} variant="contained" color="success">
              Start Backtest
            </Button>
          </DialogActions>
        </Dialog>

        {/* Snackbar for notifications */}
        <Snackbar
          open={snackbar.open}
          autoHideDuration={4000}
          onClose={() => setSnackbar(prev => ({ ...prev, open: false }))}
          anchorOrigin={{ vertical: 'bottom', horizontal: 'right' }}
        >
          <Alert
            onClose={() => setSnackbar(prev => ({ ...prev, open: false }))}
            severity={snackbar.severity}
            variant="filled"
            sx={{ width: '100%' }}
          >
            {snackbar.message}
          </Alert>
        </Snackbar>
      </Box>
  );
}<|MERGE_RESOLUTION|>--- conflicted
+++ resolved
@@ -89,28 +89,13 @@
   performance: any;
 }
 
-<<<<<<< HEAD
-const commonSymbols = ['BTC_USDT', 'ETH_USDT', 'ADA_USDT', 'SOL_USDT', 'DOT_USDT'];
-=======
-interface DataSource {
-  session_id: string;
-  symbols: string[];
-  created_at: string;
-  end_time?: string;
-  duration_seconds?: number;
-  data_types: string[];
-  records_collected?: number;
-  prices_count?: number;
-}
->>>>>>> e2f15408
-
 export default function BacktestingPage() {
   const [sessions, setSessions] = useState<BacktestSession[]>([]);
   const [selectedSession, setSelectedSession] = useState<BacktestResult | null>(null);
   const [selectedDataSession, setSelectedDataSession] = useState<string>(''); // ✅ NEW: Selected data collection session ID
   const [availableStrategies, setAvailableStrategies] = useState<any[]>([]);
-  const [availableSymbols, setAvailableSymbols] = useState<string[]>([]);
-  const [symbolsLoading, setSymbolsLoading] = useState(false);
+  const [availableSymbols, setAvailableSymbols] = useState<string[]>([]); // ✅ FROM MAIN: Dynamic symbols
+  const [symbolsLoading, setSymbolsLoading] = useState(false); // ✅ FROM MAIN
   const [loading, setLoading] = useState(false);
   const [dialogOpen, setDialogOpen] = useState(false);
   const [snackbar, setSnackbar] = useState<{open: boolean, message: string, severity: 'success' | 'error' | 'info' | 'warning'}>({
@@ -134,31 +119,20 @@
   // Form state for new backtest
   const [backtestForm, setBacktestForm] = useState({
     symbols: ['BTC_USDT'],
-<<<<<<< HEAD
     selected_strategies: [] as string[], // Selected strategy blueprint IDs
     acceleration_factor: 10, // ✅ NEW: Playback speed multiplier
-=======
-    session_id: '', // ✅ FIX: Single historical session ID (required by backend)
-    selected_strategies: [] as string[], // Selected strategy blueprint IDs
->>>>>>> e2f15408
     config: {
       budget: {
         global_cap: 10000,
         allocations: {}
-<<<<<<< HEAD
       }
-=======
-      },
-      timeframe: '1h',
-      acceleration_factor: 10 // Speed multiplier for backtest replay
->>>>>>> e2f15408
     }
   });
 
   useEffect(() => {
     loadBacktestSessions();
     loadAvailableStrategies();
-    loadAvailableSymbols();
+    loadAvailableSymbols(); // ✅ FROM MAIN
   }, []);
 
   const loadAvailableStrategies = async () => {
@@ -180,8 +154,7 @@
     }
   };
 
-<<<<<<< HEAD
-=======
+  // ✅ FROM MAIN: Load available symbols dynamically
   const loadAvailableSymbols = async () => {
     setSymbolsLoading(true);
     try {
@@ -210,44 +183,6 @@
     }
   };
 
-  const loadDataSources = async () => {
-    try {
-      // ✅ FIX: Load historical data collection sessions from API
-      const response = await apiService.getDataCollectionSessions(50, false);
-
-      if (response && response.sessions) {
-        // Transform API response to DataSource format
-        const sources: DataSource[] = response.sessions
-          .filter((session: any) => session.status === 'completed' || session.status === 'stopped')
-          .map((session: any) => ({
-            session_id: session.session_id,
-            symbols: Array.isArray(session.symbols) ? session.symbols :
-                     typeof session.symbols === 'string' ? JSON.parse(session.symbols) : [],
-            created_at: session.start_time || session.created_at,
-            end_time: session.end_time,
-            duration_seconds: session.duration_seconds,
-            data_types: ['price', 'orderbook'], // Default data types
-            records_collected: session.records_collected || 0,
-            prices_count: session.prices_count || 0
-          }));
-
-        setDataSources(sources);
-        console.log(`[Backtest] Loaded ${sources.length} data collection sessions from API`);
-      } else {
-        setDataSources([]);
-      }
-    } catch (error) {
-      console.error('[Backtest] Failed to load data sources:', error);
-      setDataSources([]);
-      setSnackbar({
-        open: true,
-        message: 'Failed to load historical sessions. Please ensure backend is running.',
-        severity: 'error'
-      });
-    }
-  };
->>>>>>> e2f15408
-
   const loadBacktestSessions = async () => {
     setLoading(true);
     try {
@@ -336,19 +271,11 @@
   const handleCreateBacktest = async () => {
     setLoading(true);
     try {
-<<<<<<< HEAD
       // ✅ VALIDATION: Check session_id is selected
       if (!selectedDataSession) {
         setSnackbar({
           open: true,
           message: 'Please select a data collection session',
-=======
-      // ✅ FIX: Validate historical session selection (required by backend)
-      if (!backtestForm.session_id) {
-        setSnackbar({
-          open: true,
-          message: 'Please select a historical data session to backtest against',
->>>>>>> e2f15408
           severity: 'error'
         });
         setLoading(false);
@@ -380,7 +307,6 @@
         return;
       }
 
-<<<<<<< HEAD
       // ✅ ARCHITECTURE FIX: Pass session_id to startBacktest()
       // This fixes the validation error from backend: "session_id parameter is required for backtest"
       const response = await apiService.startBacktest(
@@ -392,15 +318,6 @@
           budget: backtestForm.config.budget
         }
       );
-=======
-      // ✅ FIX: Pass session_id to backend (required parameter)
-      const response = await apiService.startBacktest(backtestForm.symbols, {
-        session_id: backtestForm.session_id,
-        strategy_config: selectedStrategy,
-        acceleration_factor: backtestForm.config.acceleration_factor,
-        budget: backtestForm.config.budget
-      });
->>>>>>> e2f15408
 
       if (response.status === 'success' || response.data) {
         setSnackbar({
@@ -912,13 +829,12 @@
           <DialogTitle>Start New Backtest</DialogTitle>
           <DialogContent>
             <Box sx={{ pt: 2, display: 'flex', flexDirection: 'column', gap: 2 }}>
-              <FormControl fullWidth>
+              <FormControl fullWidth disabled={symbolsLoading}>
                 <InputLabel>Symbols</InputLabel>
                 <Select
                   multiple
                   value={backtestForm.symbols}
                   label="Symbols"
-                  disabled={symbolsLoading}
                   onChange={(e) => setBacktestForm(prev => ({
                     ...prev,
                     symbols: typeof e.target.value === 'string' ? [e.target.value] : e.target.value
@@ -931,24 +847,15 @@
                     </Box>
                   )}
                 >
-                  {symbolsLoading ? (
-                    <MenuItem disabled>
-                      <Typography variant="body2" color="text.secondary">
-                        Loading symbols...
-                      </Typography>
-                    </MenuItem>
-                  ) : availableSymbols.length === 0 ? (
-                    <MenuItem disabled>
-                      <Typography variant="body2" color="text.secondary">
-                        No symbols available. Check backend configuration.
-                      </Typography>
-                    </MenuItem>
-                  ) : (
-                    availableSymbols.map(symbol => (
-                      <MenuItem key={symbol} value={symbol}>{symbol}</MenuItem>
-                    ))
-                  )}
+                  {availableSymbols.map(symbol => (
+                    <MenuItem key={symbol} value={symbol}>{symbol}</MenuItem>
+                  ))}
                 </Select>
+                {symbolsLoading && (
+                  <Typography variant="caption" color="text.secondary" sx={{ mt: 0.5 }}>
+                    Loading symbols...
+                  </Typography>
+                )}
               </FormControl>
 
               <FormControl fullWidth>
@@ -991,7 +898,6 @@
                 </Typography>
               </FormControl>
 
-<<<<<<< HEAD
               {/* ✅ NEW: Session Selector with preview and validation */}
               <SessionSelector
                 value={selectedDataSession}
@@ -1034,133 +940,12 @@
                 }))}
                 helperText="Maximum total budget for backtest"
               />
-=======
-              <FormControl fullWidth required>
-                <InputLabel>Historical Data Session *</InputLabel>
-                <Select
-                  value={backtestForm.session_id}
-                  label="Historical Data Session *"
-                  onChange={(e) => setBacktestForm(prev => ({
-                    ...prev,
-                    session_id: e.target.value
-                  }))}
-                  renderValue={(selected) => {
-                    const source = dataSources.find(ds => ds.session_id === selected);
-                    if (!source) return 'Select a session';
-                    const startDate = new Date(source.created_at).toLocaleDateString();
-                    const duration = source.duration_seconds
-                      ? `${Math.round(source.duration_seconds / 60)} min`
-                      : 'Unknown duration';
-                    return `${startDate} - ${source.symbols.length} symbols (${duration})`;
-                  }}
-                >
-                  {dataSources.length === 0 ? (
-                    <MenuItem disabled>
-                      <Typography variant="body2" color="text.secondary">
-                        No completed data collection sessions available
-                      </Typography>
-                    </MenuItem>
-                  ) : (
-                    dataSources.map(source => {
-                      const startDate = new Date(source.created_at).toLocaleString();
-                      const endDate = source.end_time ? new Date(source.end_time).toLocaleString() : 'In progress';
-                      const duration = source.duration_seconds
-                        ? `${Math.round(source.duration_seconds / 60)} minutes`
-                        : 'Unknown';
-                      const dataPoints = source.prices_count || source.records_collected || 0;
-
-                      return (
-                        <MenuItem key={source.session_id} value={source.session_id}>
-                          <Box sx={{ width: '100%' }}>
-                            <Typography variant="body2" fontWeight="bold">
-                              {startDate}
-                            </Typography>
-                            <Typography variant="caption" color="text.secondary" display="block">
-                              Symbols: {source.symbols.join(', ')}
-                            </Typography>
-                            <Typography variant="caption" color="text.secondary" display="block">
-                              Duration: {duration} | Data Points: {dataPoints.toLocaleString()}
-                            </Typography>
-                          </Box>
-                        </MenuItem>
-                      );
-                    })
-                  )}
-                </Select>
-                <Typography variant="caption" color="text.secondary" sx={{ mt: 0.5 }}>
-                  Select a completed historical session to replay for backtesting. The backtest will use all data from this session's time range.
-                </Typography>
-              </FormControl>
-
-              <Grid container spacing={2}>
-                <Grid item xs={12} md={6}>
-                  <TextField
-                    fullWidth
-                    label="Acceleration Factor"
-                    type="number"
-                    value={backtestForm.config.acceleration_factor}
-                    onChange={(e) => setBacktestForm(prev => ({
-                      ...prev,
-                      config: {
-                        ...prev.config,
-                        acceleration_factor: parseFloat(e.target.value) || 10
-                      }
-                    }))}
-                    helperText="Speed multiplier for backtest replay (1-1000)"
-                    inputProps={{ min: 1, max: 1000, step: 1 }}
-                  />
-                </Grid>
-                <Grid item xs={12} md={6}>
-                  <TextField
-                    fullWidth
-                    label="Global Budget Cap (USD)"
-                    type="number"
-                    value={backtestForm.config.budget.global_cap}
-                    onChange={(e) => setBacktestForm(prev => ({
-                      ...prev,
-                      config: {
-                        ...prev.config,
-                        budget: {
-                          ...prev.config.budget,
-                          global_cap: parseFloat(e.target.value) || 10000
-                        }
-                      }
-                    }))}
-                    helperText="Maximum total budget for backtest"
-                  />
-                </Grid>
-              </Grid>
-
-              <FormControl fullWidth>
-                <InputLabel>Timeframe</InputLabel>
-                <Select
-                  value={backtestForm.config.timeframe}
-                  label="Timeframe"
-                  onChange={(e) => setBacktestForm(prev => ({
-                    ...prev,
-                    config: {
-                      ...prev.config,
-                      timeframe: e.target.value
-                    }
-                  }))}
-                >
-                  <MenuItem value="1m">1 Minute</MenuItem>
-                  <MenuItem value="5m">5 Minutes</MenuItem>
-                  <MenuItem value="15m">15 Minutes</MenuItem>
-                  <MenuItem value="1h">1 Hour</MenuItem>
-                  <MenuItem value="4h">4 Hours</MenuItem>
-                  <MenuItem value="1d">1 Day</MenuItem>
-                </Select>
-              </FormControl>
->>>>>>> e2f15408
 
               <Alert severity="info">
                 <Typography variant="body2">
-                  <strong>Backtesting:</strong> Test your 5-section strategies against historical market data from completed data collection sessions
+                  <strong>Backtesting:</strong> Test your 5-section strategies against historical market data
                   <br />
                   <strong>Strategy Format:</strong> s1_signal → z1_entry → o1_cancel → emergency_exit → ze1_close
-                  <br />
-                  <strong>Note:</strong> The backtest will replay the entire historical session at your selected acceleration factor
                   <br />
                   Results will be available after completion for detailed performance analysis
                 </Typography>
